// Copyright 2022 Adobe. All rights reserved.
// This file is licensed to you under the Apache License,
// Version 2.0 (http://www.apache.org/licenses/LICENSE-2.0)
// or the MIT license (http://opensource.org/licenses/MIT),
// at your option.

// Unless required by applicable law or agreed to in writing,
// this software is distributed on an "AS IS" BASIS, WITHOUT
// WARRANTIES OR REPRESENTATIONS OF ANY KIND, either express or
// implied. See the LICENSE-MIT and LICENSE-APACHE files for the
// specific language governing permissions and limitations under
// each license.

#[cfg(feature = "file_io")]
use crate::utils::thumbnail::make_thumbnail;
use crate::{
    assertion::{AssertionBase, AssertionData},
    assertions::{labels, Actions, CreativeWork, Thumbnail, User, UserCbor},
    claim::Claim,
    error::{Error, Result},
    jumbf,
    salt::DefaultSalt,
    store::Store,
    Ingredient, ManifestAssertion, ManifestAssertionKind,
};

#[cfg(feature = "file_io")]
use crate::Signer;
use log::{debug, error, warn};
use serde::{de::DeserializeOwned, Deserialize, Serialize};
use serde_json::Value;
use std::collections::HashMap;
#[cfg(feature = "file_io")]
use std::path::Path;

const GH_UA: &str = "Sec-CH-UA";

/// A Manifest represents all the information in a c2pa manifest
#[derive(Debug, Deserialize, Serialize)]
pub struct Manifest {
    /// Optional prefix added to the generated Manifest Label
    /// This is typically Internet domain name for the vendor (i.e. `adobe`)
    #[serde(skip_serializing_if = "Option::is_none")]
    pub vendor: Option<String>,

    /// A User Agent formatted string identifying the software/hardware/system produced this claim
    /// Spaces are not allowed in names, versions can be specified with product/1.0 syntax
    pub claim_generator: String,

    #[serde(skip_serializing_if = "Option::is_none")]
    claim_generator_hints: Option<HashMap<String, Value>>,

    /// Information about the asset associated with this manifest
    #[serde(skip_serializing_if = "Option::is_none")]
    asset: Option<Ingredient>,

    /// A List of ingredients
    ingredients: Vec<Ingredient>,

    /// A List of verified credentials
    #[serde(skip_serializing_if = "Option::is_none")]
    credentials: Option<Vec<Value>>,

    /// A list of assertions
    assertions: Vec<ManifestAssertion>,

    /// A list of redactions - URIs to a redacted assertions
    #[serde(skip_serializing_if = "Option::is_none")]
    redactions: Option<Vec<String>>,

    /// Signature data (only used for reporting)
    #[serde(skip_serializing_if = "Option::is_none")]
    signature_info: Option<SignatureInfo>,
}

impl Manifest {
    /// Create a new Manifest
    /// requires a claim_generator string (User Agent))
    pub fn new<S: Into<String>>(claim_generator: S) -> Self {
        Self {
            vendor: None,
            claim_generator: claim_generator.into(),
            claim_generator_hints: None,
            asset: None,
            ingredients: Vec::new(),
            assertions: Vec::new(),
            redactions: None,
            credentials: None,
            signature_info: None,
        }
    }

    pub fn claim_generator(&self) -> &str {
        self.claim_generator.as_str()
    }

    /// Returns an [Ingredient] reference to the asset associated with this manifest
    pub fn asset(&self) -> Option<&Ingredient> {
        self.asset.as_ref()
    }

    /// Returns the [Ingredient]s used by this Manifest
    /// This can include a parent as well as any placed assets
    pub fn ingredients(&self) -> &[Ingredient] {
        &self.ingredients
    }

    /// Returns Assertions for this Manifest
    pub fn assertions(&self) -> &[ManifestAssertion] {
        &self.assertions
    }

    /// Returns Verifiable Credentials
    pub fn credentials(&self) -> Option<&[Value]> {
        self.credentials.as_deref()
    }

    /// Sets the vendor prefix to be used when generating manifest labels
    /// Optional prefix added to the generated Manifest Label
    /// This is typically a lower case Internet domain name for the vendor (i.e. `adobe`)
    pub fn set_vendor<S: Into<String>>(&mut self, vendor: S) -> &mut Self {
        self.vendor = Some(vendor.into());
        self
    }

    /// Sets a human readable name for the product that created this manifest
    pub fn set_claim_generator<S: Into<String>>(&mut self, generator: S) -> &mut Self {
        self.claim_generator = generator.into();
        self
    }

    /// Sets an ingredient as the container asset
    pub fn set_asset(&mut self, ingredient: Ingredient) -> &mut Self {
        self.asset = Some(ingredient);
        self
    }

    pub fn signature_info(&self) -> Option<&SignatureInfo> {
        self.signature_info.as_ref()
    }

    /// Sets the parent ingredient, assuring it is first and setting the is_parent flag
    pub fn set_parent(&mut self, mut ingredient: Ingredient) -> Result<&mut Self> {
        // there should only be one parent so return an error if we already have one
        if self.ingredients.iter().any(|i| i.is_parent()) {
            error!("parent already added");
            return Err(Error::BadParam("Parent parent already added".to_owned()));
        }
        // if the hash of our new ingredient does not match any of the ingredients
        // then add it
        if !self
            .ingredients
            .iter()
            .any(|i| ingredient.hash().is_some() && i.hash() == ingredient.hash())
        {
            debug!("ingredients:set_is_parent {:?}", ingredient.title());
            ingredient.set_is_parent();
            self.ingredients.insert(0, ingredient);
        } else {
            // dup so just keep the ingredient instead of adding the parent
            warn!("duplicate parent {}", ingredient.title());
        }

        Ok(self)
    }

    /// Add an ingredient removing duplicates (consumes the asset)
    pub fn add_ingredient(&mut self, ingredient: Ingredient) -> &mut Self {
        // if the hash of the new asset does not match any of the ingredients
        // then add it
        if !self
            .ingredients
            .iter()
            .any(|i| ingredient.hash().is_some() && i.hash() == ingredient.hash())
        {
            debug!("Manifest:add_ingredient {:?}", ingredient.title());
            self.ingredients.push(ingredient);
        } else {
            warn!("duplicate ingredient {}", ingredient.title());
        }
        self
    }

    /// Adds assertion using given label - the data for predefined assertions must be in correct format
    pub fn add_labeled_assertion<S: Into<String>, T: Serialize>(
        &mut self,
        label: S,
        data: &T,
    ) -> Result<&mut Self> {
        self.assertions
            .push(ManifestAssertion::from_labeled_assertion(label, data)?);
        Ok(self)
    }

    /// Adds assertions, data for predefined assertions must be in correct format
    pub fn add_assertion<T: Serialize + AssertionBase>(&mut self, data: &T) -> Result<&mut Self> {
        self.assertions.push(ManifestAssertion::from_helper(data)?);
        Ok(self)
    }

    /// Retrieves an assertion by label if it exists or Error::NotFound
    pub fn find_assertion<T: DeserializeOwned>(&self, label: &str) -> Result<T> {
        if let Some(manifest_assertion) = self.assertions.iter().find(|a| a.label() == label) {
            manifest_assertion.to_helper()
        } else {
            Err(Error::NotFound)
        }
    }

    /// Retrieves an assertion by label and instance if it exists or Error::NotFound
    pub fn find_assertion_with_instance<T: DeserializeOwned>(
        &self,
        label: &str,
        instance: usize,
    ) -> Result<T> {
        if let Some(manifest_assertion) = self
            .assertions
            .iter()
            .find(|a| a.label() == label && a.instance() == instance)
        {
            manifest_assertion.to_helper()
        } else {
            Err(Error::NotFound)
        }
    }

    // keep this private until we support it externally
    #[allow(dead_code)]
    pub(crate) fn add_redaction<S: Into<String>>(&mut self, label: S) -> Result<&mut Self> {
        // todo: any way to verify if this assertion exists in the parent claim here?
        match self.redactions.as_mut() {
            Some(redactions) => redactions.push(label.into()),
            None => self.redactions = Some([label.into()].to_vec()),
        }
        Ok(self)
    }

    /// Add verifiable credentials
    pub fn add_verifiable_credential<T: Serialize>(&mut self, data: &T) -> Result<&mut Self> {
        let value = serde_json::to_value(data).map_err(|_err| Error::AssertionEncoding)?;
        match self.credentials.as_mut() {
            Some(credentials) => credentials.push(value),
            None => self.credentials = Some([value].to_vec()),
        }
        Ok(self)
    }

    /// Sets the signature information for the report
    fn set_signature(&mut self, issuer: Option<&String>, time: Option<&String>) -> &mut Self {
        self.signature_info = Some(SignatureInfo {
            issuer: issuer.cloned(),
            time: time.cloned(),
        });
        self
    }

    /// Returns the name of the signature issuer
    pub fn issuer(&self) -> Option<String> {
        self.signature_info.to_owned().and_then(|sig| sig.issuer)
    }

    /// Returns the time that the manifest was signed
    pub fn time(&self) -> Option<String> {
        self.signature_info.to_owned().and_then(|sig| sig.time)
    }

    // Generates a Manifest given a store and a manifest label
    pub(crate) fn from_store(store: &Store, manifest_label: &str) -> Result<Self> {
        let claim = store
            .get_claim(manifest_label)
            .ok_or_else(|| Error::ClaimMissing {
                label: manifest_label.to_owned(),
            })?;

        // extract vendor from claim label
        let claim_generator = claim.claim_generator().to_owned();
        let mut manifest = Manifest::new(claim_generator);

        manifest.claim_generator_hints = claim.get_claim_generator_hint_map().cloned();

        // get credentials converting from AssertionData to Value
        manifest.credentials = Some(
            claim
                .get_verifiable_credentials()
                .iter()
                .filter_map(|d| match d {
                    AssertionData::Json(s) => serde_json::from_str(s).ok(),
                    _ => None,
                })
                .collect(),
        );

        manifest.redactions = claim.redactions().map(|rs| {
            rs.iter()
                .filter_map(|r| jumbf::labels::assertion_label_from_uri(r))
                .collect()
        });

        let title = claim.title().map_or("".to_owned(), |s| s.to_owned());
        let format = claim.format().to_owned();
        let instance_id = claim.instance_id().to_owned();

        let mut asset = Ingredient::new(&title, &format, &instance_id);

        for claim_assertion in claim.claim_assertion_store().iter() {
            let assertion = claim_assertion.assertion();
            let label = assertion.label();
            debug!("assertion = {}", label);
            match label.as_ref() {
                labels::INGREDIENT => {
                    let assertion_uri = jumbf::labels::to_assertion_uri(claim.label(), &label);
                    let ingredient = Ingredient::from_ingredient_uri(store, &assertion_uri)?;
                    manifest.add_ingredient(ingredient);
                }
                // Actions::LABEL => {
                //     let actions = Actions::from_assertion(assertion)?;
                //     let ma = ManifestAssertion::new(label, value)
                //                 .set_instance(claim_assertion.instance())
                //                 .set_kind(ManifestAssertionKind::Cbor);

                //     manifest.add_assertion(&actions)?.set_instance(claim_assertion.instance()); // assertion.as_json_object()?)?;
                // }
                label if label.starts_with(labels::CLAIM_THUMBNAIL) => {
                    let thumbnail = Thumbnail::from_assertion(assertion)?;
                    asset.set_thumbnail(thumbnail.content_type, thumbnail.data);
                }
                _ => {
                    // inject assertions for all json data
                    match assertion.decode_data() {
                        AssertionData::Json(_x) => {
                            let value = assertion.as_json_object()?;
                            let ma = ManifestAssertion::new(label, value)
                                .set_instance(claim_assertion.instance())
                                .set_kind(ManifestAssertionKind::Json);
                            manifest.assertions.push(ma);
                        }
                        AssertionData::Cbor(_x) => {
                            let value = assertion.as_json_object()?; //todo: should this be cbor?
                            let ma = ManifestAssertion::new(label, value)
                                .set_instance(claim_assertion.instance());

                            manifest.assertions.push(ma);
                        }
                        AssertionData::Binary(_x) => {}
                        AssertionData::Uuid(_, _) => {}
                    }
                }
            }
        }

        manifest.set_asset(asset);

        let issuer = claim.signing_issuer();
        let signing_time = claim
            .signing_time()
            .map(|signing_time| signing_time.to_rfc3339());

        if issuer.is_some() || signing_time.is_some() {
            debug!(
                "added signature issuer={:?} time={:?}",
                issuer, signing_time
            );
            manifest.set_signature(issuer.as_ref(), signing_time.as_ref());
        }

        Ok(manifest)
    }

    /// Sets the asset field from data in a file
    /// the information in the claim should reflect the state of the asset it is embedded in
    /// this method can be used to ensure that data is correct
    /// it will extract filename,format and xmp info and generate a thumbnail
    #[cfg(feature = "file_io")]
    pub fn set_asset_from_path<P: AsRef<Path>>(&mut self, path: P) {
        // Gather the information we need from the target path
        let mut ingredient = Ingredient::from_file_info(path.as_ref());

        if let Ok((format, image)) = make_thumbnail(path.as_ref()) {
            ingredient.set_thumbnail(format, image);
        }

        // if there is already an asset title preserve it
        if let Some(title) = self.asset.as_ref().map(|i| i.title()) {
            ingredient.set_title(title.to_string());
        };

        // set asset to newly created ingredient
        self.asset = Some(ingredient);
    }

    // Convert a Manifest into a Store
    pub(crate) fn to_store(&self) -> Result<Store> {
        // add library identifier to claim_generator
        let generator = format!(
            "{} {}/{}",
            &self.claim_generator,
            crate::NAME,
            crate::VERSION
        );
        let mut claim = Claim::new(&generator, self.vendor.as_deref());

        // add any verified credentials - needs to happen early so we can reference them
        let mut vc_table = HashMap::new();
        if let Some(verified_credentials) = self.credentials.as_ref() {
            for vc in verified_credentials {
                let vc_str = &vc.to_string();
                let id = Claim::vc_id(vc_str)?;
                vc_table.insert(id, claim.add_verifiable_credential(vc_str)?);
            }
        }

        // if the Manifest has an asset field use it to set these claim fields
        if let Some(asset) = self.asset.as_ref() {
            claim.set_title(Some(asset.title().to_owned()));
            claim.format = asset.format().to_owned();
            claim.instance_id = asset.instance_id().to_owned();
            if let Some((format, image)) = asset.thumbnail() {
                claim.add_assertion(&Thumbnail::new(
                    &labels::add_thumbnail_format(labels::CLAIM_THUMBNAIL, format),
                    image.to_vec(),
                ))?;
            }
        }

        // add all ingredients to the claim
        for ingredient in &self.ingredients {
            ingredient.add_to_claim(&mut claim, self.redactions.clone())?;
        }

        // add a claim_generator_hint for the version of the library used to create the claim
        let lib_hint = format!("\"{}\";v=\"{}\"", crate::NAME, crate::VERSION);
        claim.add_claim_generator_hint(GH_UA, Value::from(lib_hint));

        let salt = DefaultSalt::default();

        // add any additional assertions
        for manifest_assertion in &self.assertions {
            match manifest_assertion.label() {
                Actions::LABEL => {
                    let actions: Actions = manifest_assertion.to_helper()?;
                    // todo: fixup parameters field from instance_id to ingredient uri for
                    // c2pa.transcoded, c2pa.repackaged, and c2pa.placed action
                    claim.add_assertion(&actions)
                }
                CreativeWork::LABEL => {
                    let mut cw: CreativeWork = manifest_assertion.to_helper()?;
                    // insert a credentials field if we have a vc that matches the identifier
                    // todo: this should apply to any person, not just author
                    if let Some(cw_authors) = cw.author() {
                        let mut authors = Vec::new();
                        for a in cw_authors {
                            authors.push(
                                a.identifier()
                                    .and_then(|i| {
                                        vc_table
                                            .get(&i)
                                            .map(|uri| a.clone().add_credential(uri.clone()))
                                    })
                                    .unwrap_or_else(|| Ok(a.clone()))?,
                            );
                        }
                        cw = cw.set_author(&authors)?;
                    }
                    claim.add_assertion_with_salt(&cw, &salt)
                }
                _ => match manifest_assertion.kind() {
                    ManifestAssertionKind::Cbor => claim.add_assertion_with_salt(
                        &UserCbor::new(
                            manifest_assertion.label(),
                            serde_cbor::to_vec(&manifest_assertion.value()?)?,
                        ),
                        &salt,
                    ),
                    ManifestAssertionKind::Json => claim.add_assertion_with_salt(
                        &User::new(
                            manifest_assertion.label(),
                            &serde_json::to_string(&manifest_assertion.value()?)?,
                        ),
                        &salt,
                    ),
                    ManifestAssertionKind::Binary => {
                        // todo: Support binary kinds
                        return Err(Error::AssertionEncoding);
                    }
                    ManifestAssertionKind::Uri => {
                        // todo: Support binary kinds
                        return Err(Error::AssertionEncoding);
                    }
                },
            }?;
        }

        // commit the claim
        let mut store = Store::new();
        let _provenance = store.commit_claim(claim)?;

        Ok(store)
    }

    /// Embed a signed manifest into the target file using a supplied signer
    #[cfg(feature = "file_io")]
    pub fn embed(
        &mut self,
        source_path: &Path,
        dest_path: &Path,
        signer: &dyn Signer,
    ) -> Result<Store> {
        if !source_path.exists() {
            let path = source_path.to_string_lossy().into_owned();
            return Err(Error::FileNotFound(path));
        }
        // we need to copy the source to target before setting the asset info
        if !dest_path.exists() {
            std::fs::copy(&source_path, &dest_path)?;
        }
        // first add the information about the target file
        self.set_asset_from_path(dest_path);
        // convert the manifest to a store
        let mut store = self.to_store()?;
        // sign and write our store to to the output image file
        store.save_to_asset(source_path, signer, dest_path.as_ref())?;

        // todo: update xmp
        Ok(store)
    }

    /// Embed a signed manifest into the target file using a supplied async signer
    #[cfg(feature = "file_io")]
    #[cfg(feature = "async_signer")]
    pub async fn embed_async<P: AsRef<Path>>(
        &mut self,
        target_path: &P,
        signer: &dyn crate::signer::AsyncSigner,
    ) -> Result<Store> {
        // first add the information about the target file
        self.set_asset_from_path(target_path);
        // convert the manifest to a store
        let mut store = self.to_store()?;
        // sign and write our store to to the output image file
        store
            .save_to_asset_async(target_path.as_ref(), signer, target_path.as_ref())
            .await?;

        // todo: update xmp
        Ok(store)
    }
}

impl std::fmt::Display for Manifest {
    fn fmt(&self, f: &mut std::fmt::Formatter<'_>) -> std::fmt::Result {
        let json = serde_json::to_string_pretty(self).unwrap_or_default();
        f.write_str(&json)
    }
}
#[derive(Clone, Debug, Deserialize, Serialize)]
/// Holds information about a signature
pub struct SignatureInfo {
    /// human readable issuing authority for this signature
    #[serde(skip_serializing_if = "Option::is_none")]
    issuer: Option<String>,
    /// the time the signature was created
    #[serde(skip_serializing_if = "Option::is_none")]
    time: Option<String>,
}
#[cfg(test)]
pub(crate) mod tests {
    #![allow(clippy::expect_used)]
    #![allow(clippy::unwrap_used)]

    use crate::{
        assertions::{c2pa_action, Action, Actions},
<<<<<<< HEAD
        utils::test::TEST_VC,
        Manifest, Result,
    };

    #[cfg(feature = "file_io")]
    use crate::{
        openssl::temp_signer::get_signer,
=======
        openssl::temp_signer::get_temp_signer,
>>>>>>> aeb4a32d
        status_tracker::{DetailedStatusTracker, StatusTracker},
        store::Store,
        utils::test::{fixture_path, temp_dir_path, temp_fixture_path, TEST_SMALL_JPEG},
        Ingredient,
    };

    #[cfg(feature = "file_io")]
    use tempfile::tempdir;

    // example of random data structure as an assertion
    #[derive(serde::Serialize)]
    struct MyStruct {
        l1: String,
        l2: u32,
    }

    fn test_manifest() -> Manifest {
        Manifest::new("test".to_owned())
    }

    #[test]
    #[cfg(feature = "file_io")]
    fn from_file() {
        let mut manifest = test_manifest();
        let source_path = fixture_path(TEST_SMALL_JPEG);
        manifest
            .set_vendor("vendor".to_owned())
            .set_parent(Ingredient::from_file(&source_path).expect("from_file"))
            .expect("set_parent");

        let vc: serde_json::Value = serde_json::from_str(TEST_VC).unwrap();
        manifest
            .add_verifiable_credential(&vc)
            .expect("verifiable_credential");

        manifest
            .add_labeled_assertion(
                "my.assertion",
                &MyStruct {
                    l1: "some data".to_owned(),
                    l2: 5,
                },
            )
            .expect("add_assertion");

        let actions = Actions::new().add_action(
            Action::new(c2pa_action::EDITED)
                .set_parameter("name".to_owned(), "gaussian_blur")
                .unwrap(),
        );

        manifest.add_assertion(&actions).expect("add_assertion");

        manifest.add_ingredient(Ingredient::from_file(&source_path).expect("from_file"));

        // generate json and omit binary thumbnails for printout
        let mut json = serde_json::to_string_pretty(&manifest).expect("error to json");
        while let Some(index) = json.find("\"thumbnail\": [") {
            if let Some(idx2) = json[index..].find(']') {
                json = format!(
                    "{}\"thumbnail\": \"<omitted>\"{}",
                    &json[..index],
                    &json[index + idx2 + 1..]
                );
            }
        }

        // copy an image to use as our target
        let dir = tempdir().expect("temp dir");
        let test_output = dir.path().join("wc_embed_test.jpg");

        //embed a claim generated from this manifest
        let (signer, _) = get_temp_signer(&dir.path());

        let _store = manifest
            .embed(&source_path, &test_output, &signer)
            .expect("embed");

        let ingredient = Ingredient::from_file(&test_output).expect("load_from_asset");
        assert!(ingredient.active_manifest().is_some());
    }

    #[test]
    #[cfg(feature = "file_io")]
    /// test assertion validation on actions, should generate an error
    fn ws_bad_assertion() {
        // copy an image to use as our target for embedding
        let ap = fixture_path(TEST_SMALL_JPEG);
        let temp_dir = tempdir().expect("temp dir");
        let test_output = temp_dir_path(&temp_dir, "ws_bad_assertion.jpg");
        std::fs::copy(&ap, &test_output).expect("copy");

        let mut manifest = test_manifest();

        manifest
            .add_labeled_assertion(
                "c2pa.actions",
                &MyStruct {
                    // add something that isn't an actions struct
                    l1: "some data".to_owned(),
                    l2: 5,
                },
            )
            .expect("add_assertion");

        // convert to store
        let result = manifest.to_store();

        println!("{:?}", result);
        assert!(result.is_err())
    }

    #[test]
    fn test_verifiable_credential() {
        let mut manifest = test_manifest();
        let vc: serde_json::Value = serde_json::from_str(TEST_VC).unwrap();
        manifest
            .add_verifiable_credential(&vc)
            .expect("verifiable_credential");
        let store = manifest.to_store().expect("to_store");
        let claim = store.provenance_claim().unwrap();
        assert!(!claim.get_verifiable_credentials().is_empty());
    }

    #[test]
    fn test_assertion_user_cbor() {
        use crate::assertions::UserCbor;
        use crate::Manifest;
        const LABEL: &str = "org.cai.test";
        const DATA: &str = r#"{ "l1":"some data", "l2":"some other data" }"#;
        let json: serde_json::Value = serde_json::from_str(DATA).unwrap();
        let data = serde_cbor::to_vec(&json).unwrap();
        let cbor = UserCbor::new(LABEL, data);
        let mut manifest = test_manifest();
        manifest.add_assertion(&cbor).expect("add_assertion");
        manifest.add_assertion(&cbor).expect("add_assertion");
        let store = manifest.to_store().expect("to_store");

        let _manifest2 =
            Manifest::from_store(&store, &store.provenance_label().unwrap()).expect("from_store");
        println!("{}", store);
        println!("{:?}", _manifest2);
        let cbor2: UserCbor = manifest.find_assertion(LABEL).expect("get_assertion");
        assert_eq!(cbor, cbor2);
    }

    #[test]
    #[cfg(feature = "file_io")]
    fn test_redaction() {
        const ASSERTION_LABEL: &str = "stds.schema-org.CreativeWork";

        let temp_dir = tempdir().expect("temp dir");
        let output = temp_fixture_path(&temp_dir, TEST_SMALL_JPEG);
        let output2 = temp_fixture_path(&temp_dir, TEST_SMALL_JPEG);

        let mut manifest = test_manifest();

        manifest
            .add_labeled_assertion(
                ASSERTION_LABEL,
                &serde_json::json! (
                {
                    "@context": "https://schema.org",
                    "@type": "CreativeWork",
                    "author": [
                      {
                        "@type": "Person",
                        "name": "Joe Bloggs"
                      },

                    ]
                  }),
            )
            .expect("add_assertion");

        let (signer, _) = get_temp_signer(&temp_dir.path());

        let store1 = manifest.embed(&output, &output, &signer).expect("embed");
        let claim1_label = store1.provenance_label().unwrap();
        let claim = store1.provenance_claim().unwrap();
        assert!(claim.get_claim_assertion(ASSERTION_LABEL, 0).is_some()); // verify the assertion is there

        // create a new claim and make the previous file a parent
        let mut manifest2 = test_manifest();
        manifest2
            .set_parent(Ingredient::from_file(&output).expect("from_file"))
            .expect("set_parent");

        // todo: add a test to validate that actions assertions cannot be redacted
        // let mut actions = Actions::new();
        // actions.add_action(Action::new(C2PA_ACTION_EDITED).parameters("gaussian_blur"));
        // ws.add_assertion("c2pa.actions", &actions).expect("add_assertion"); // must use .get() with Actions

        // redact the assertion
        manifest2
            .add_redaction(ASSERTION_LABEL)
            .expect("add_redaction");
        let temp_dir = tempdir().expect("temp dir");

        //embed a claim in output2
        let (signer, _) = get_temp_signer(&temp_dir.path());

        let _store2 = manifest2.embed(&output2, &output2, &signer).expect("embed");

        let mut report = DetailedStatusTracker::new();
        let store3 = Store::load_from_asset(&output2, true, &mut report).unwrap();
        let claim2 = store3.provenance_claim().unwrap();

        // assert!(!claim2.get_verifiable_credentials().is_empty());

        // test that the redaction is in the new claim and the assertion is removed from the first one

        assert!(claim2.redactions().is_some());
        assert!(!claim2.redactions().unwrap().is_empty());
        assert!(!report.get_log().is_empty());
        let redacted_uri = &claim2.redactions().unwrap()[0];

        let claim1 = store3.get_claim(&claim1_label).unwrap();
        assert!(claim1.get_claim_assertion(redacted_uri, 0).is_none());
    }

    #[test]
    fn manifest_assertion_instances() {
        let mut manifest = Manifest::new("test".to_owned());
        let actions = Actions::new().add_action(Action::new(c2pa_action::EDITED));
        // add three assertions with the same label
        manifest.add_assertion(&actions).expect("add_assertion");
        manifest.add_assertion(&actions).expect("add_assertion");
        manifest.add_assertion(&actions).expect("add_assertion");

        // convert to a store and read back again
        let store = manifest.to_store().expect("to_store");
        println!("{}", store);
        let active_label = store.provenance_label().unwrap();
        let manifest2 = Manifest::from_store(&store, &active_label).expect("from_store");
        println!("{}", manifest2);
        // now check to see if we have three separate assertions with different instances
        let action2: Result<Actions> = manifest2.find_assertion_with_instance(Actions::LABEL, 2);
        assert!(!action2.is_err());
        assert_eq!(action2.unwrap().actions()[0].action(), c2pa_action::EDITED);
    }
}<|MERGE_RESOLUTION|>--- conflicted
+++ resolved
@@ -569,17 +569,13 @@
 
     use crate::{
         assertions::{c2pa_action, Action, Actions},
-<<<<<<< HEAD
         utils::test::TEST_VC,
         Manifest, Result,
     };
 
     #[cfg(feature = "file_io")]
     use crate::{
-        openssl::temp_signer::get_signer,
-=======
         openssl::temp_signer::get_temp_signer,
->>>>>>> aeb4a32d
         status_tracker::{DetailedStatusTracker, StatusTracker},
         store::Store,
         utils::test::{fixture_path, temp_dir_path, temp_fixture_path, TEST_SMALL_JPEG},
